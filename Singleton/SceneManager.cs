--- conflicted
+++ resolved
@@ -76,6 +76,7 @@
         localObjects.Add(body);
     }
 
+
     public void CenterBubble()
     {
         center.SetPositionRelativeTo(anchor, new Vector3d());
@@ -84,22 +85,8 @@
         {
             body.Transform = new Transform(body.Transform.basis, body.GetPositionRelativeTo(center));
         }
-
-<<<<<<< HEAD
-	}
-
-	public void AddPov(IPov pov)
-	{        
-		PackedScene backgroundCamera = ResourceLoader.Load<PackedScene>("res://Camera/BackgroundCamera.tscn");
-		Viewport bg = backgroundCamera.Instance() as Viewport;
-		bg.Setup(pov);
-		GetNode("/root/Main/GlobalScene").AddChild(bg);
-		return bg;
-	}
-=======
     }
 }
->>>>>>> 754f152c
 
     
     